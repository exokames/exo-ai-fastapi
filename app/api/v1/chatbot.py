--- conflicted
+++ resolved
@@ -17,7 +17,7 @@
     Request,
 )
 from fastapi.responses import StreamingResponse
-from app.core.metrics import llm_stream_duration_seconds
+
 from app.api.v1.auth import get_current_session
 from app.core.config import (
     Environment,
@@ -26,6 +26,7 @@
 from app.core.langgraph.graph import LangGraphAgent
 from app.core.limiter import limiter
 from app.core.logging import logger
+from app.core.metrics import llm_stream_duration_seconds
 from app.models.session import Session
 from app.schemas.chat import (
     ChatRequest,
@@ -52,7 +53,6 @@
 session = Session(id="123456", user_id=1, name="Test Session")
 
 
-
 @router.post("/chat", response_model=ChatResponse)
 @limiter.limit(settings.RATE_LIMIT_ENDPOINTS["chat"][0])
 async def chat(
@@ -80,11 +80,7 @@
             message_count=len(chat_request.messages),
         )
 
-       
-
-        result = await agent.get_response(
-            chat_request.messages, session.id, user_id=session.user_id
-        )
+        result = await agent.get_response(chat_request.messages, session.id, user_id=session.user_id)
 
         logger.info("chat_request_processed", session_id=session.id)
 
@@ -131,7 +127,6 @@
                 Exception: If there's an error during streaming.
             """
             try:
-<<<<<<< HEAD
                 async for data in agent.get_stream_response(
                     chat_request.messages, session.id, user_id=session.user_id
                 ):
@@ -163,15 +158,6 @@
                             local_logger.info("\n---\n")
 
                         response = StreamResponse(content=data, done=False)
-=======
-                full_response = ""
-                with llm_stream_duration_seconds.labels(model=agent.llm.model_name).time():
-                    async for chunk in agent.get_stream_response(
-                        chat_request.messages, session.id, user_id=session.user_id
-                     ):
-                        full_response += chunk
-                        response = StreamResponse(content=chunk, done=False)
->>>>>>> 4facd0e1
                         yield f"data: {json.dumps(response.model_dump())}\n\n"
 
                 # Send final message indicating completion
